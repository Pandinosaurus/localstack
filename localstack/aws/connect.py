--- conflicted
+++ resolved
@@ -218,10 +218,6 @@
             """
 
             dto = InternalRequestParameters()
-<<<<<<< HEAD
-            override_region_name = None
-=======
->>>>>>> d4c251f1
 
             if ARG_SOURCE_SERVICE in params:
                 dto["source_service"] = params.pop(ARG_SOURCE_SERVICE)
@@ -235,14 +231,7 @@
                     target_arn = params[target_arn]
 
                 try:
-<<<<<<< HEAD
-                    arn_data = parse_arn(target_arn)
-                    # ARNs may not have a region for global resources
-                    override_region_name = arn_data.get("region")
-
-=======
                     parse_arn(target_arn)
->>>>>>> d4c251f1
                     dto["target_arn"] = target_arn
                 except InvalidArnException:
                     LOG.warning(
